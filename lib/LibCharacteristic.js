// homebridge-lib/lib/LibCharacteristic.js
//
// Library for homebridge plug-ins.
// Copyright © 2017,2018 Erik Baauw. All rights reserved.
//
// See https://github.com/ebaauw/homebridge-lib/wiki/LibCharacteristic.

'use strict'

const LibObject = require('./LibObject')

// Delegate for Characteristic.
module.exports = class LibCharacteristic extends LibObject {
  // ===== Constructor =========================================================

  constructor (parent, params) {
    super(parent._platform, params.name)
    this._parent = parent
    this._context = parent._context
    this._key = params.key
    this._unit = params.unit || ''

    // Get or create associated Characteristic.
    const Char = this.Characteristic[params.charName]
    this._characteristic = parent._service.getCharacteristic(Char)
    if (this._isWriteable) {
      this._characteristic.on('set', (value, callback) => {
        if (value === this._value) {
          return callback()
        }
        this.log(
          '%s changed from %s%s to %s%s', this._characteristic.displayName,
          this._value, this._unit, value, this._unit
        )
        this._context[this._key] = value
        parent.emit('didSet', this._key, value)
        return callback()
      })
    }

    // Create associated property in associated LibService.
    if (this._key === 'id') {
      Object.defineProperty(parent, this._key, {
        get: () => {
          return this._value
        }
      })
    } else if (this._key !== 'name') {
      Object.defineProperty(parent, this._key, {
        get: () => {
          return this._value
        },
        set: (value) => {
          this._value = value
        }
      })
    }

    // Set initial value.
    if (params.value !== undefined) {
      this._value = params.value
    } else if (this._value === undefined && params.default !== undefined) {
      this._value = params.default
    }
  }

  // ===== Private properties ==================================================

  // True iff Characteristic value can be updated from HomeKit.
  get _isWriteable () {
    for (const p of this._characteristic.props.perms) {
      if (p === this.Characteristic.Perms.WRITE) {
        return true
      }
    }
    return false
  }
  //
  // // Prefix log messages with name of associated LibService.
  // get _namePrefix () {
  //   return this._parent._name ? this._parent._name + ': ' : ''
  // }

  // Cached value of associated Characteristic.
  get _value () {
    return this._context[this._key]
  }
  set _value (value) {
    // Check for valid value.
    if (!this._isValid(value)) {
      throw this.newError(
        '%j: invalid value for %s', value, this._characteristic.displayName
      )
    }

    // Issue info message that Characteristic value is updated by plugin.
    if (this._value === undefined) {
      this.log(
        'set %s to %s%s', this._characteristic.displayName,
        value, this._unit
      )
    } else {
<<<<<<< HEAD
      if (!this._characteristic.eventOnlyCharacteristic && value === this._value) {
        return;
=======
      if (value === this._value) {
        return
>>>>>>> c0508580
      }
      this.log(
        'set %s from %s%s to %s%s', this._characteristic.displayName,
        this._value, this._unit, value, this._unit
      )
    }

    // Update persisted value in ~/.homebridge/accessories/cachedAccessories.
    this._context[this._key] = value

    // Update value of associated Characteristic.
    this._characteristic.updateValue(value)
  }

  // ===== Private methods =====================================================

  // Check whether value is valid.
  _isValid (value) {
    if (value === undefined || value === null) {
      return false
    }
    const props = this._characteristic.props
    if (props.minValue && value < props.minValue) {
      return false
    }
    if (props.maxValue && value > props.maxValue) {
      return false
    }
    // TODO: stepValue
    if (!props.validValues) {
      return true
    }

    for (const validValue of props.validValues) {
      if (value === validValue) {
        return true
      }
    }
    return false
  }
}<|MERGE_RESOLUTION|>--- conflicted
+++ resolved
@@ -100,13 +100,8 @@
         value, this._unit
       )
     } else {
-<<<<<<< HEAD
       if (!this._characteristic.eventOnlyCharacteristic && value === this._value) {
-        return;
-=======
-      if (value === this._value) {
         return
->>>>>>> c0508580
       }
       this.log(
         'set %s from %s%s to %s%s', this._characteristic.displayName,
